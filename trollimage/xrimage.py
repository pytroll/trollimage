--- conflicted
+++ resolved
@@ -426,19 +426,9 @@
             mode = mode + "A"
         coords['bands'] = list(mode)
 
-<<<<<<< HEAD
         data = xr.DataArray(new_data, coords=coords, attrs=self.data.attrs, dims=self.data.dims)
         return data
 
-   
-=======
-        data = xr.DataArray(new_data, coords=coords,
-                            attrs=self.data.attrs, dims=self.data.dims)
-        self.data = data
-
-        self.convert(mode)
-
->>>>>>> 8e5d7f90
     def _l2rgb(self, mode):
         """Convert from L (black and white) to RGB.
         """
@@ -449,13 +439,8 @@
             bands.append('A')
         data = self.data.sel(bands=bands)
         data['bands'] = list(mode)
-<<<<<<< HEAD
         return data
     
-=======
-        self.data = data
-
->>>>>>> 8e5d7f90
     def convert(self, mode):
         if mode == self.mode:
             return
