#!/usr/bin/env python
# -*- coding: utf-8 -*-

# Copyright (c) 2013 Martin Raspaud

# Author(s):

#   Martin Raspaud <martin.raspaud@smhi.se>

# This program is free software: you can redistribute it and/or modify
# it under the terms of the GNU General Public License as published by
# the Free Software Foundation, either version 3 of the License, or
# (at your option) any later version.

# This program is distributed in the hope that it will be useful,
# but WITHOUT ANY WARRANTY; without even the implied warranty of
# MERCHANTABILITY or FITNESS FOR A PARTICULAR PURPOSE.  See the
# GNU General Public License for more details.

# You should have received a copy of the GNU General Public License
# along with this program.  If not, see <http://www.gnu.org/licenses/>.
"""Test colormap.py."""

import unittest
from trollimage import colormap
import numpy as np

import pytest


class TestColormapClass(unittest.TestCase):
    """Test case for the colormap object."""

    def setUp(self):
        """Set up the test case."""
        self.colormap = colormap.Colormap((1, (1.0, 1.0, 0.0)),
                                          (2, (0.0, 1.0, 1.0)),
                                          (3, (1, 1, 1)),
                                          (4, (0, 0, 0)))

    def test_colorize_no_interpolation(self):
        """Test colorize."""
        data = np.array([1, 2, 3, 4])

        channels = self.colormap.colorize(data)
        for i in range(3):
            self.assertTrue(np.allclose(channels[i],
                                        self.colormap.colors[:, i],
                                        atol=0.001))

    def test_colorize_with_interpolation(self):
        """Test colorize."""
        data = np.array([1.5, 2.5, 3.5, 4])

        expected_channels = [np.array([0.22178232, 0.61069262, 0.50011605, 0.]),
                             np.array([1.08365532, 0.94644083, 0.50000605, 0.]),
                             np.array([0.49104964, 1.20509947, 0.49989589, 0.])]

        channels = self.colormap.colorize(data)
        for i in range(3):
            self.assertTrue(np.allclose(channels[i],
                                        expected_channels[i],
                                        atol=0.001))

    def test_colorize_dask_with_interpolation(self):
        """Test colorize dask arrays."""
        import dask.array as da
        data = da.from_array(np.array([[1.5, 2.5, 3.5, 4],
                                       [1.5, 2.5, 3.5, 4],
                                       [1.5, 2.5, 3.5, 4]]), chunks=2)

        expected_channels = [np.array([[0.22178232, 0.61069262, 0.50011605, 0.],
                                       [0.22178232, 0.61069262, 0.50011605, 0.],
                                       [0.22178232, 0.61069262, 0.50011605, 0.]]),
                             np.array([[1.08365532, 0.94644083, 0.50000605, 0.],
                                       [1.08365532, 0.94644083, 0.50000605, 0.],
                                       [1.08365532, 0.94644083, 0.50000605, 0.]]),
                             np.array([[0.49104964, 1.20509947, 0.49989589, 0.],
                                       [0.49104964, 1.20509947, 0.49989589, 0.],
                                       [0.49104964, 1.20509947, 0.49989589, 0.]])]

        channels = self.colormap.colorize(data)
        for i, expected_channel in enumerate(expected_channels):
            current_channel = channels[i, :, :]
            assert isinstance(current_channel, da.Array)
            self.assertTrue(np.allclose(current_channel.compute(),
                                        expected_channel,
                                        atol=0.001))

    def test_palettize(self):
        """Test palettize."""
        data = np.array([1, 2, 3, 4])

        channels, colors = self.colormap.palettize(data)
        self.assertTrue(np.allclose(colors, self.colormap.colors))
        self.assertTrue(all(channels == [0, 1, 2, 3]))

        cm_ = colormap.Colormap((0, (0.0, 0.0, 0.0)),
                                (1, (1.0, 1.0, 1.0)),
                                (2, (2, 2, 2)),
                                (3, (3, 3, 3)))

        data = np.arange(-1, 5)

        channels, colors = cm_.palettize(data)
        self.assertTrue(np.allclose(colors, cm_.colors))
        self.assertTrue(all(channels == [0, 0, 1, 2, 3, 3]))

        data = np.arange(-1.0, 5.0)
        data[-1] = np.nan

        channels, colors = cm_.palettize(data)
        self.assertTrue(np.allclose(colors, cm_.colors))
        self.assertTrue(all(channels == [0, 0, 1, 2, 3, 3]))

    def test_palettize_dask(self):
        """Test palettize on a dask array."""
        import dask.array as da
        data = da.from_array(np.array([[1, 2, 3, 4],
                                       [1, 2, 3, 4],
                                       [1, 2, 3, 4]]), chunks=2)
        channels, colors = self.colormap.palettize(data)
        assert isinstance(channels, da.Array)
        self.assertTrue(np.allclose(colors, self.colormap.colors))
        self.assertTrue(np.allclose(channels.compute(), [[0, 1, 2, 3],
                                                         [0, 1, 2, 3],
                                                         [0, 1, 2, 3]]))
        assert channels.dtype == int

    def test_set_range(self):
        """Test set_range."""
        cm_ = colormap.Colormap((1, (1.0, 1.0, 0.0)),
                                (2, (0.0, 1.0, 1.0)),
                                (3, (1, 1, 1)),
                                (4, (0, 0, 0)))

        cm_.set_range(0, 8)
        self.assertTrue(cm_.values[0] == 0)
        self.assertTrue(cm_.values[-1] == 8)

    def test_invert_set_range(self):
        """Test inverted set_range."""
        cm_ = colormap.Colormap((1, (1.0, 1.0, 0.0)),
                                (2, (0.0, 1.0, 1.0)),
                                (3, (1, 1, 1)),
                                (4, (0, 0, 0)))

        cm_.set_range(8, 0)
        self.assertTrue(cm_.values[0] == 0)
        self.assertTrue(cm_.values[-1] == 8)

    def test_reverse(self):
        """Test reverse."""
        cm_ = colormap.Colormap((1, (1.0, 1.0, 0.0)),
                                (2, (0.0, 1.0, 1.0)),
                                (3, (1, 1, 1)),
                                (4, (0, 0, 0)))
        colors = cm_.colors
        cm_.reverse()
        self.assertTrue(np.allclose(np.flipud(colors), cm_.colors))

    def test_add(self):
        """Test adding colormaps."""
        cm_ = colormap.Colormap((1, (1.0, 1.0, 0.0)),
                                (2, (0.0, 1.0, 1.0)),
                                (3, (1, 1, 1)),
                                (4, (0, 0, 0)))

        cm1 = colormap.Colormap((1, (1.0, 1.0, 0.0)),
                                (2, (0.0, 1.0, 1.0)))
        cm2 = colormap.Colormap((3, (1.0, 1.0, 1.0)),
                                (4, (0.0, 0.0, 0.0)))

        cm3 = cm1 + cm2

        self.assertTrue(np.allclose(cm3.colors, cm_.colors))
        self.assertTrue(np.allclose(cm3.values, cm_.values))

    def test_colorbar(self):
        """Test colorbar."""
        cm_ = colormap.Colormap((1, (1.0, 1.0, 0.0)),
                                (2, (0.0, 1.0, 1.0)),
                                (3, (1.0, 1.0, 1.0)),
                                (4, (0.0, 0.0, 0.0)))

        channels = colormap.colorbar(1, 4, cm_)
        for i in range(3):
            self.assertTrue(np.allclose(channels[i],
                                        cm_.colors[:, i],
                                        atol=0.001))

    def test_palettebar(self):
        """Test colorbar."""
        cm_ = colormap.Colormap((1, (1.0, 1.0, 0.0)),
                                (2, (0.0, 1.0, 1.0)),
                                (3, (1.0, 1.0, 1.0)),
                                (4, (0.0, 0.0, 0.0)))

        channel, palette = colormap.palettebar(1, 4, cm_)

        self.assertTrue(np.allclose(channel, np.arange(4)))
        self.assertTrue(np.allclose(palette, cm_.colors))

    def test_to_rio(self):
        """Test conversion to rasterio colormap."""
        cm_ = colormap.Colormap((1, (1.0, 1.0, 0.0)),
                                (2, (0.0, 1.0, 1.0)),
                                (3, (1.0, 1.0, 1.0)),
                                (4, (0.0, 0.0, 0.0)))
        orig_colors = cm_.colors.copy()

        d = cm_.to_rio()
        exp = {1: (255, 255, 0), 2: (0, 255, 255),
               3: (255, 255, 255), 4: (0, 0, 0)}

        self.assertEqual(d, exp)
        # assert original colormap information hasn't changed
        np.testing.assert_allclose(orig_colors, cm_.colors)


COLORS_RGB1 = np.array([
    [0.0, 0.0, 0.0],
    [0.2, 0.2, 0.0],
    [0.0, 0.2, 0.2],
    [0.0, 0.2, 0.0],
])

COLORS_RGBA1 = np.array([
    [0.0, 0.0, 0.0, 1.0],
    [0.2, 0.2, 0.0, 0.5],
    [0.0, 0.2, 0.2, 0.0],
    [0.0, 0.2, 0.0, 1.0],
])


class TestColormap:
    """Pytest tests for colormap objects."""

    def test_bad_color_dims(self):
        """Test passing colors that aren't RGB or RGBA."""
        # Nonsense
        with pytest.raises(ValueError, match=r".*colors.*shape.*"):
            colormap.Colormap(
                colors=np.arange(5 * 5, dtype=np.float64).reshape((5, 5)),
                values=np.linspace(0, 1, 5 * 5),
            )
        # LA
        with pytest.raises(ValueError, match=r".*colors.*shape.*"):
            colormap.Colormap(
                colors=np.arange(5 * 2, dtype=np.float64).reshape((5, 2)),
                values=np.linspace(0, 1, 5 * 2),
            )

    def test_only_colors_only_values(self):
        """Test passing only colors or only values keyword arguments."""
        with pytest.raises(ValueError, match=r"Both 'colors' and 'values'.*"):
            colormap.Colormap(
                colors=np.arange(5 * 3, dtype=np.float64).reshape((5, 3)),
            )
        with pytest.raises(ValueError, match=r"Both 'colors' and 'values'.*"):
            colormap.Colormap(
                values=np.linspace(0, 1, 5 * 3),
            )

    def test_diff_colors_values(self):
        """Test failure when colors and values have different number of elements."""
        with pytest.raises(ValueError, match=r".*same number.*"):
            colormap.Colormap(
                colors=np.arange(5 * 3, dtype=np.float64).reshape((5, 3)),
                values=np.linspace(0, 1, 6),
            )

    def test_nonfloat_colors(self):
        """Pass integer colors to colormap."""
        colormap.Colormap(
            colors=np.arange(5 * 3, dtype=np.uint8).reshape((5, 3)),
            values=np.linspace(0, 1, 5),
        )

    def test_merge_nonmonotonic(self):
        """Test that merged colormaps must have monotonic values."""
        cmap1 = colormap.Colormap(
            colors=np.arange(5 * 3).reshape((5, 3)),
            values=np.linspace(2, 3, 5),
        )
        cmap2 = colormap.Colormap(
            colors=np.arange(5 * 3).reshape((5, 3)),
            values=np.linspace(0, 1, 5),
        )
        with pytest.raises(ValueError, match=r".*monotonic.*"):
            cmap1 + cmap2
        # this should succeed
        cmap2 + cmap1

    @pytest.mark.parametrize(
        'colors',
        [
            COLORS_RGB1,
            COLORS_RGBA1
        ]
    )
    def test_to_rgb(self, colors):
        """Test 'to_rgb' method."""
        cmap = colormap.Colormap(
            values=np.linspace(0.2, 0.5, colors.shape[0]),
            colors=colors.copy(),
        )
        rgb_cmap = cmap.to_rgb()
        assert rgb_cmap.colors.shape[-1] == 3
        if colors.shape[-1] == 3:
            assert rgb_cmap is cmap
        else:
            assert rgb_cmap is not cmap

    @pytest.mark.parametrize(
        'colors',
        [
            COLORS_RGB1,
            COLORS_RGBA1
        ]
    )
    def test_to_rgba(self, colors):
        """Test 'to_rgba' method."""
        cmap = colormap.Colormap(
            values=np.linspace(0.2, 0.5, colors.shape[0]),
            colors=colors.copy(),
        )
        rgb_cmap = cmap.to_rgba()
        assert rgb_cmap.colors.shape[-1] == 4
        if colors.shape[-1] == 4:
            assert rgb_cmap is cmap
        else:
            assert rgb_cmap is not cmap

    @pytest.mark.parametrize(
        'colors1',
        [
            COLORS_RGB1,
            COLORS_RGBA1
        ]
    )
    @pytest.mark.parametrize(
        'colors2',
        [
            COLORS_RGB1,
            COLORS_RGBA1
        ]
    )
    def test_merge_rgb_rgba(self, colors1, colors2):
        """Test that two colormaps with RGB or RGBA colors can be merged."""
        cmap1 = colormap.Colormap(
            values=np.linspace(0.2, 0.5, colors1.shape[0]),
            colors=colors1,
        )
        cmap2 = colormap.Colormap(
            values=np.linspace(0.51, 0.8, colors2.shape[0]),
            colors=colors2,
        )
        new_cmap = cmap1 + cmap2
        assert new_cmap.values.shape[0] == colors1.shape[0] + colors2.shape[0]

<<<<<<< HEAD
    def test_merge_equal_values(self):
        """Test that merged colormaps can have equal values at the merge point."""
        cmap1 = colormap.Colormap(
            colors=np.arange(5 * 3).reshape((5, 3)),
            values=np.linspace(0, 1, 5),
        )
        cmap2 = colormap.Colormap(
            colors=np.arange(5 * 3).reshape((5, 3)),
            values=np.linspace(1, 2, 5),
        )
        assert cmap1.values[-1] == cmap2.values[0]
        # this should succeed
        _ = cmap1 + cmap2
=======
    @pytest.mark.parametrize('inplace', [False, True])
    def test_reverse(self, inplace):
        """Test colormap reverse."""
        values = np.linspace(0.2, 0.5, 10)
        colors = np.repeat(np.linspace(0.2, 0.8, 10)[:, np.newaxis], 3, 1)
        orig_values = values.copy()
        orig_colors = colors.copy()

        cmap = colormap.Colormap(values=values, colors=colors)
        new_cmap = cmap.reverse(inplace)
        self._assert_inplace_worked(cmap, new_cmap, inplace)
        self._compare_reversed_colors(cmap, new_cmap, inplace, orig_colors)
        self._assert_unchanged_values(cmap, new_cmap, inplace, orig_values)

    @pytest.mark.parametrize(
        'new_range',
        [
            (0.0, 1.0),
            (1.0, 0.0),
            (210.0, 300.0),
            (300.0, 210.0),
        ])
    @pytest.mark.parametrize('inplace', [False, True])
    def test_set_range(self, new_range, inplace):
        """Test 'set_range' method."""
        values = np.linspace(0.2, 0.5, 10)
        colors = np.repeat(np.linspace(0.2, 0.8, 10)[:, np.newaxis], 3, 1)
        orig_values = values.copy()
        orig_colors = colors.copy()

        cmap = colormap.Colormap(values=values, colors=colors)
        new_cmap = cmap.set_range(*new_range, inplace)
        self._assert_inplace_worked(cmap, new_cmap, inplace)
        self._assert_monotonic_values(cmap)
        self._assert_monotonic_values(new_cmap)
        self._assert_values_changed(cmap, new_cmap, inplace, orig_values)
        if new_range[0] > new_range[1]:
            self._compare_reversed_colors(cmap, new_cmap, inplace, orig_colors)

    @staticmethod
    def _assert_monotonic_values(cmap):
        np.testing.assert_allclose(np.diff(cmap.values) > 0, True)

    @staticmethod
    def _assert_unchanged_values(cmap, new_cmap, inplace, orig_values):
        if inplace:
            np.testing.assert_allclose(cmap.values, orig_values)
        else:
            np.testing.assert_allclose(cmap.values, orig_values)
            np.testing.assert_allclose(new_cmap.values, orig_values)

    @staticmethod
    def _compare_reversed_colors(cmap, new_cmap, inplace, orig_colors):
        if inplace:
            assert cmap is new_cmap
            np.testing.assert_allclose(cmap.colors, orig_colors[::-1])
        else:
            assert cmap is not new_cmap
            np.testing.assert_allclose(cmap.colors, orig_colors)
            np.testing.assert_allclose(new_cmap.colors, orig_colors[::-1])

    @staticmethod
    def _assert_values_changed(cmap, new_cmap, inplace, orig_values):
        assert not np.allclose(new_cmap.values, orig_values)
        if not inplace:
            np.testing.assert_allclose(cmap.values, orig_values)
        else:
            assert not np.allclose(cmap.values, orig_values)

    @staticmethod
    def _assert_inplace_worked(cmap, new_cmap, inplace):
        if not inplace:
            assert new_cmap is not cmap
        else:
            assert new_cmap is cmap
>>>>>>> c7c87e9d
<|MERGE_RESOLUTION|>--- conflicted
+++ resolved
@@ -359,7 +359,6 @@
         new_cmap = cmap1 + cmap2
         assert new_cmap.values.shape[0] == colors1.shape[0] + colors2.shape[0]
 
-<<<<<<< HEAD
     def test_merge_equal_values(self):
         """Test that merged colormaps can have equal values at the merge point."""
         cmap1 = colormap.Colormap(
@@ -373,7 +372,7 @@
         assert cmap1.values[-1] == cmap2.values[0]
         # this should succeed
         _ = cmap1 + cmap2
-=======
+
     @pytest.mark.parametrize('inplace', [False, True])
     def test_reverse(self, inplace):
         """Test colormap reverse."""
@@ -448,5 +447,4 @@
         if not inplace:
             assert new_cmap is not cmap
         else:
-            assert new_cmap is cmap
->>>>>>> c7c87e9d
+            assert new_cmap is cmap