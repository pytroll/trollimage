#!/usr/bin/env python
# -*- coding: utf-8 -*-
# Copyright (c) 2009-2015, 2017.

# Author(s):

#   Martin Raspaud <martin.raspaud@smhi.se>
#   Adam Dybbroe <adam.dybbroe@smhi.se>

# This file is part of mpop.

# mpop is free software: you can redistribute it and/or modify it
# under the terms of the GNU General Public License as published by
# the Free Software Foundation, either version 3 of the License, or
# (at your option) any later version.

# mpop is distributed in the hope that it will be useful, but
# WITHOUT ANY WARRANTY; without even the implied warranty of
# MERCHANTABILITY or FITNESS FOR A PARTICULAR PURPOSE.  See the GNU
# General Public License for more details.

# You should have received a copy of the GNU General Public License
# along with mpop.  If not, see <http://www.gnu.org/licenses/>.
"""Module for testing the imageo.image module.
"""
import os
import sys
import random
import unittest
import tempfile
from tempfile import NamedTemporaryFile
import numpy as np
from trollimage import image

try:
    from unittest import mock
except ImportError:
    import mock

EPSILON = 0.0001


class CustomScheduler(object):
    """Custom dask scheduler that raises an exception if dask is computed too many times."""

    def __init__(self, max_computes=1):
        """Set starting and maximum compute counts."""
        self.max_computes = max_computes
        self.total_computes = 0

    def __call__(self, dsk, keys, **kwargs):
        """Compute dask task and keep track of number of times we do so."""
        import dask
        self.total_computes += 1
        if self.total_computes > self.max_computes:
            raise RuntimeError("Too many dask computations were scheduled: {}".format(self.total_computes))
        return dask.get(dsk, keys, **kwargs)


class TestEmptyImage(unittest.TestCase):

    """Class for testing the mpop.imageo.image module
    """

    def setUp(self):
        """Setup the test.
        """
        self.img = image.Image()
        self.modes = ["L", "LA", "RGB", "RGBA", "YCbCr", "YCbCrA", "P", "PA"]

    def test_shape(self):
        """Shape of an empty image.
        """
        oldmode = self.img.mode
        for mode in self.modes:
            self.img.convert(mode)
            self.assertEqual(self.img.shape, (0, 0))
        self.img.convert(oldmode)

    def test_is_empty(self):
        """Test if an image is empty.
        """
        self.assertEqual(self.img.is_empty(), True)

    def test_clip(self):
        """Clip an empty image.
        """
        oldmode = self.img.mode
        for mode in self.modes:
            self.img.convert(mode)
            self.assertEqual(self.img.channels, [])
        self.img.convert(oldmode)

    def test_convert(self):
        """Convert an empty image.
        """
        for mode1 in self.modes:
            for mode2 in self.modes:
                self.img.convert(mode1)
                self.assertEqual(self.img.mode, mode1)
                self.assertEqual(self.img.channels, [])
                self.img.convert(mode2)
                self.assertEqual(self.img.mode, mode2)
                self.assertEqual(self.img.channels, [])
        while True:
            randstr = random_string(random.choice(range(1, 7)))
            if randstr not in self.modes:
                break
        self.assertRaises(ValueError, self.img.convert, randstr)

    def test_stretch(self):
        """Stretch an empty image
        """
        oldmode = self.img.mode
        for mode in self.modes:
            self.img.convert(mode)
            self.img.stretch()
            self.assertEqual(self.img.channels, [])
            self.img.stretch("linear")
            self.assertEqual(self.img.channels, [])
            self.img.stretch("histogram")
            self.assertEqual(self.img.channels, [])
            self.img.stretch("crude")
            self.assertEqual(self.img.channels, [])
            self.img.stretch((0.05, 0.05))
            self.assertEqual(self.img.channels, [])
            self.assertRaises(ValueError, self.img.stretch, (0.05, 0.05, 0.05))

            # Generate a random string
            while True:
                testmode = random_string(random.choice(range(1, 7)))
                if testmode not in self.modes:
                    break

            self.assertRaises(ValueError, self.img.stretch, testmode)
            self.assertRaises(TypeError, self.img.stretch, 1)
        self.img.convert(oldmode)

    def test_gamma(self):
        """Gamma correction on an empty image.
        """
        oldmode = self.img.mode
        for mode in self.modes:
            self.img.convert(mode)
            # input a single value
            self.img.gamma()
            self.assertEqual(self.img.channels, [])
            self.img.gamma(0.5)
            self.assertEqual(self.img.channels, [])
            self.img.gamma(1)
            self.assertEqual(self.img.channels, [])
            self.img.gamma(1.5)
            self.assertEqual(self.img.channels, [])

            # input a tuple
            self.assertRaises(ValueError, self.img.gamma, list(range(10)))
            self.assertRaises(ValueError, self.img.gamma, (0.2, 3.5))

        self.img.convert(oldmode)

    def test_invert(self):
        """Invert an empty image.
        """
        oldmode = self.img.mode
        for mode in self.modes:
            self.img.convert(mode)
            self.img.invert()
            self.assertEqual(self.img.channels, [])
            self.img.invert(True)
            self.assertEqual(self.img.channels, [])
            self.assertRaises(ValueError, self.img.invert, [True, False])
            self.assertRaises(ValueError, self.img.invert,
                              [True, False, True, False,
                               True, False, True, False])
        self.img.convert(oldmode)

    def test_pil_image(self):
        """Return an empty PIL image.
        """
        oldmode = self.img.mode
        for mode in self.modes:
            self.img.convert(mode)
            if mode == "YCbCrA":
                self.assertRaises(ValueError, self.img.pil_image)
            elif mode == "YCbCr":
                continue
            else:
                pilimg = self.img.pil_image()
                self.assertEqual(pilimg.size, (0, 0))
        self.img.convert(oldmode)

    def test_putalpha(self):
        """Add an alpha channel to en empty image
        """
        # Putting alpha channel to an empty image should not do anything except
        # change the mode if necessary.
        oldmode = self.img.mode
        for mode in self.modes:
            self.img.convert(mode)
            self.img.putalpha(np.array([]))
            self.assertEqual(self.img.channels, [])
            if mode.endswith("A"):
                self.assertEqual(self.img.mode, mode)
            else:
                self.assertEqual(self.img.mode, mode + "A")

            self.img.convert(oldmode)

            self.img.convert(mode)
            self.assertRaises(ValueError, self.img.putalpha,
                              np.random.rand(3, 2))

        self.img.convert(oldmode)

    def test_save(self):
        """Save an empty image.
        """
        oldmode = self.img.mode
        for mode in self.modes:
            self.img.convert(mode)
            self.assertRaises(IOError, self.img.save, "test.png")

        self.img.convert(oldmode)

    def test_replace_luminance(self):
        """Replace luminance in an empty image.
        """
        oldmode = self.img.mode
        for mode in self.modes:
            self.img.convert(mode)
            self.img.replace_luminance([])
            self.assertEqual(self.img.mode, mode)
            self.assertEqual(self.img.channels, [])
            self.assertEqual(self.img.shape, (0, 0))
        self.img.convert(oldmode)

    def test_resize(self):
        """Resize an empty image.
        """
        self.assertRaises(ValueError, self.img.resize, (10, 10))

    def test_merge(self):
        """Merging of an empty image with another.
        """
        newimg = image.Image()
        self.assertRaises(ValueError, self.img.merge, newimg)
        newimg = image.Image(np.array([[1, 2], [3, 4]]))
        self.assertRaises(ValueError, self.img.merge, newimg)
        newimg = image.Image(np.array([[1, 2, 3, 4]]))
        self.assertRaises(ValueError, self.img.merge, newimg)


class TestImageCreation(unittest.TestCase):

    """Class for testing the mpop.imageo.image module
    """

    def setUp(self):
        """Setup the test.
        """
        self.img = {}
        self.modes = ["L", "LA", "RGB", "RGBA", "YCbCr", "YCbCrA", "P", "PA"]
        self.modes_len = [1, 2, 3, 4, 3, 4, 1, 2]

    def test_creation(self):
        """Creation of an image.
        """

        self.assertRaises(TypeError, image.Image,
                          channels=random.randint(1, 1000))
        self.assertRaises(TypeError, image.Image,
                          channels=random.random())
        self.assertRaises(TypeError, image.Image,
                          channels=random_string(random.randint(1, 10)))

        chs = [np.random.rand(random.randint(1, 10), random.randint(1, 10)),
               np.random.rand(random.randint(1, 10), random.randint(1, 10)),
               np.random.rand(random.randint(1, 10), random.randint(1, 10)),
               np.random.rand(random.randint(1, 10), random.randint(1, 10))]

        self.assertRaises(ValueError, image.Image, channels=chs)

        one_channel = np.random.rand(random.randint(1, 10),
                                     random.randint(1, 10))

        i = 0

        for mode in self.modes:
            # Empty image, no channels
            self.img[mode] = image.Image(mode=mode)
            self.assertEqual(self.img[mode].channels, [])

            # Empty image, no channels, fill value

            self.img[mode] = image.Image(mode=mode, fill_value=0)
            self.assertEqual(self.img[mode].channels, [])

            # Empty image, no channels, fill value, wrong color_range

            self.assertRaises(ValueError,
                              image.Image,
                              mode=mode,
                              fill_value=0,
                              color_range=((0, (1, 2))))

            self.assertRaises(ValueError,
                              image.Image,
                              mode=mode,
                              fill_value=0,
                              color_range=((0, 0), (1, 2), (0, 0),
                                           (1, 2), (0, 0), (1, 2)))

            # Regular image, too many channels

            self.assertRaises(ValueError, image.Image,
                              channels=([one_channel] *
                                        (self.modes_len[i] + 1)),
                              mode=mode)

            # Regular image, not enough channels

            self.assertRaises(ValueError, image.Image,
                              channels=([one_channel] *
                                        (self.modes_len[i] - 1)),
                              mode=mode)

            # Regular image, channels

            self.img[mode] = image.Image(channels=([one_channel] *
                                                   (self.modes_len[i])),
                                         mode=mode)

            for nb_chan in range(self.modes_len[i]):
                self.assertTrue(np.all(self.img[mode].channels[nb_chan] ==
                                    one_channel))
                self.assertTrue(isinstance(self.img[mode].channels[nb_chan],
                                        np.ma.core.MaskedArray))

            i = i + 1


class TestRegularImage(unittest.TestCase):

    """Class for testing the mpop.imageo.image module
    """

    def setUp(self):
        """Setup the test.
        """
        one_channel = np.random.rand(random.randint(1, 10),
                                     random.randint(1, 10))
        self.rand_img = image.Image(channels=[one_channel] * 3,
                                    mode="RGB")
        self.rand_img2 = image.Image(channels=[one_channel] * 3,
                                     mode="RGB",
                                     fill_value=(0, 0, 0))

        two_channel = np.array([[0, 0.5, 0.5], [0.5, 0.25, 0.25]])
        self.img = image.Image(channels=[two_channel] * 3,
                               mode="RGB")

        self.flat_channel = [[1, 1, 1], [1, 1, 1]]
        self.flat_img = image.Image(channels=[self.flat_channel],
                                    mode="L",
                                    fill_value=0)

        self.modes = ["L", "LA", "RGB", "RGBA", "YCbCr", "YCbCrA", "P", "PA"]
        self.modes_len = [1, 2, 3, 4, 3, 4, 1, 2]

        # create an unusable directory for permission error checking

        self.tempdir = tempfile.mkdtemp()
        os.chmod(self.tempdir, 0o444)

    def test_shape(self):
        """Shape of an image.
        """
        oldmode = self.img.mode
        for mode in self.modes:
            if mode == "P" or mode == "PA":
                continue
            self.img.convert(mode)
            self.assertEqual(self.img.shape, (2, 3))
        self.img.convert(oldmode)

    def test_is_empty(self):
        """Test if an image is empty.
        """
        self.assertEqual(self.img.is_empty(), False)

    def test_clip(self):
        """Clip an image.
        """
        oldmode = self.img.mode
        for mode in self.modes:
            if mode == "P" or mode == "PA":
                continue
            self.img.convert(mode)
            for chn in self.img.channels:
                self.assertTrue(chn.max() <= 1.0)
                self.assertTrue(chn.max() >= 0.0)
        self.img.convert(oldmode)

    def test_convert(self):
        """Convert an image.
        """
        i = 0
        for mode1 in self.modes:
            j = 0
            for mode2 in self.modes:
                self.img.convert(mode1)
                self.assertEqual(self.img.mode, mode1)
                self.assertEqual(len(self.img.channels),
                                 self.modes_len[i])
                self.img.convert(mode2)
                self.assertEqual(self.img.mode, mode2)
                self.assertEqual(len(self.img.channels),
                                 self.modes_len[j])

                self.rand_img2.convert(mode1)
                self.assertEqual(self.rand_img2.mode, mode1)
                self.assertEqual(len(self.rand_img2.channels),
                                 self.modes_len[i])
                if mode1 not in ["P", "PA"]:
                    self.assertEqual(len(self.rand_img2.fill_value),
                                     self.modes_len[i])
                self.rand_img2.convert(mode2)
                self.assertEqual(self.rand_img2.mode, mode2)
                self.assertEqual(len(self.rand_img2.channels),
                                 self.modes_len[j])
                if mode2 not in ["P", "PA"]:
                    self.assertEqual(len(self.rand_img2.fill_value),
                                     self.modes_len[j])
                j = j + 1
            i = i + 1
        while True:
            randstr = random_string(random.choice(range(1, 7)))
            if randstr not in self.modes:
                break
        self.assertRaises(ValueError, self.img.convert, randstr)

    def test_stretch(self):
        """Stretch an image.
        """
        oldmode = self.img.mode

        for mode in "L":
            self.img.convert(mode)
            old_channels = []
            for chn in self.img.channels:
                old_channels.append(chn)

            linear = np.array([[0., 1.00048852, 1.00048852],
                               [1.00048852, 0.50024426, 0.50024426]])
            crude = np.array([[0, 1, 1], [1, 0.5, 0.5]])
            histo = np.array([[0.0, 0.99951171875, 0.99951171875],
                              [0.99951171875, 0.39990234375, 0.39990234375]])
            self.img.stretch()
            self.assertTrue(np.all((self.img.channels[0] - crude) < EPSILON))
            self.img.stretch("linear")
            self.assertTrue(np.all((self.img.channels[0] - linear) < EPSILON))
            self.img.stretch("crude")
            self.assertTrue(np.all((self.img.channels[0] - crude) < EPSILON))
            self.img.stretch("histogram")
            self.assertTrue(
                np.all(np.abs(self.img.channels[0] - histo) < EPSILON))
            self.img.stretch((0.05, 0.05))
            self.assertTrue(np.all((self.img.channels[0] - linear) < EPSILON))
            self.assertRaises(ValueError, self.img.stretch, (0.05, 0.05, 0.05))

            # Generate a random string
            while True:
                testmode = random_string(random.choice(range(1, 7)))
                if testmode not in self.modes:
                    break

            self.assertRaises(ValueError, self.img.stretch, testmode)
            self.assertRaises(TypeError, self.img.stretch, 1)

            self.img.channels = old_channels

        self.img.convert(oldmode)

    def test_gamma(self):
        """Gamma correction on an image.
        """
        oldmode = self.img.mode
        for mode in self.modes:
            if mode == "P" or mode == "PA":
                continue
            self.img.convert(mode)

            old_channels = []
            for chn in self.img.channels:
                old_channels.append(chn)

            # input a single value
            self.img.gamma()
            for i in range(len(self.img.channels)):
                self.assertTrue(np.all(self.img.channels[i] == old_channels[i]))
            self.img.gamma(0.5)
            for i in range(len(self.img.channels)):
                self.assertTrue(np.all(self.img.channels[i] -
                                    old_channels[i] ** 2 < EPSILON))
            self.img.gamma(1)
            for i in range(len(self.img.channels)):
                self.assertTrue(np.all(self.img.channels[i] -
                                    old_channels[i] ** 2 < EPSILON))

            # self.img.gamma(2)
            # for i in range(len(self.img.channels)):
            #     print self.img.channels[i]
            #     print old_channels[i]
            #     self.assertTrue(np.all(np.abs(self.img.channels[i] -
            #                                old_channels[i]) < EPSILON))

            # input a tuple
            self.assertRaises(ValueError, self.img.gamma, list(range(10)))
            self.assertRaises(
                ValueError, self.img.gamma, (0.2, 3., 8., 1., 9.))

        self.img.convert(oldmode)

    def test_invert(self):
        """Invert an image.
        """
        oldmode = self.img.mode
        for mode in self.modes:
            if mode == "P" or mode == "PA":
                continue
            self.img.convert(mode)
            old_channels = []
            for chn in self.img.channels:
                old_channels.append(chn)
            self.img.invert()
            for i in range(len(self.img.channels)):
                self.assertTrue(np.all(self.img.channels[i] ==
                                    1 - old_channels[i]))
            self.img.invert(True)
            for i in range(len(self.img.channels)):
                self.assertTrue(np.all(self.img.channels[i] -
                                    old_channels[i] < EPSILON))
            self.assertRaises(ValueError, self.img.invert,
                              [True, False, True, False,
                               True, False, True, False])
        self.img.convert(oldmode)

    def test_pil_image(self):
        """Return an PIL image.
        """

        # FIXME: Should test on palette images

        oldmode = self.img.mode
        for mode in self.modes:
            if (mode == "YCbCr" or
                    mode == "YCbCrA" or
                    mode == "P" or
                    mode == "PA"):
                continue
            self.img.convert(mode)
            pilimg = self.img.pil_image()
            self.assertEqual(pilimg.size, (3, 2))
        self.img.convert(oldmode)

    def test_putalpha(self):
        """Add an alpha channel.
        """
        # Putting alpha channel to an image should not do anything except
        # change the mode if necessary.
        oldmode = self.img.mode
        alpha = np.array(np.random.rand(2, 3))
        for mode in self.modes:
            if mode == "P" or mode == "PA":
                continue
            self.img.convert(mode)
            self.img.putalpha(alpha)
            self.assertTrue(np.all(self.img.channels[-1] == alpha))
            if mode.endswith("A"):
                self.assertEqual(self.img.mode, mode)
            else:
                self.assertEqual(self.img.mode, mode + "A")

            self.img.convert(oldmode)

            self.img.convert(mode)
            self.assertRaises(ValueError,
                              self.img.putalpha,
                              np.random.rand(4, 5))

        self.img.convert(oldmode)

    @unittest.skipIf(sys.platform.startswith('win'),
                     "Read-only tmp dir not working under Windows")
    def test_save(self):
        """Save an image.
        """
        oldmode = self.img.mode
        for mode in self.modes:
            if (mode == "YCbCr" or
                    mode == "YCbCrA" or
                    mode == "P" or
                    mode == "PA"):
                continue
            self.img.convert(mode)
            self.img.save("test.png")
            self.assertTrue(os.path.exists("test.png"))
            os.remove("test.png")

            # permissions
            self.assertRaises(IOError,
                              self.img.save,
                              os.path.join(self.tempdir, "test.png"))

        self.img.convert(oldmode)

    @unittest.skipIf(sys.platform.startswith('win'),
                     "Read-only tmp dir not working under Windows")
    def test_save_jpeg(self):
        """Save a jpeg image.
        """
        oldmode = self.img.mode
        self.img.convert('L')
        self.img.save("test.jpg")
        self.assertTrue(os.path.exists("test.jpg"))
        os.remove("test.jpg")

        # permissions
        self.assertRaises(IOError,
                          self.img.save,
                          os.path.join(self.tempdir, "test.jpg"))

        self.img.convert(oldmode)

    def test_replace_luminance(self):
        """Replace luminance in an image.
        """
        oldmode = self.img.mode
        for mode in self.modes:
            if (mode == "P" or
                    mode == "PA"):
                continue
            self.img.convert(mode)
            luma = np.ma.array([[0, 0.5, 0.5],
                                [0.5, 0.25, 0.25]])
            self.img.replace_luminance(luma)
            self.assertEqual(self.img.mode, mode)
            if(self.img.mode.endswith("A")):
                chans = self.img.channels[:-1]
            else:
                chans = self.img.channels
            for chn in chans:
                self.assertTrue(np.all(chn - luma < EPSILON))
        self.img.convert(oldmode)

    def test_resize(self):
        """Resize an image.
        """
        self.img.resize((6, 6))
        res = np.array([[0, 0, 0.5, 0.5, 0.5, 0.5],
                        [0, 0, 0.5, 0.5, 0.5, 0.5],
                        [0, 0, 0.5, 0.5, 0.5, 0.5],
                        [0.5, 0.5, 0.25, 0.25, 0.25, 0.25],
                        [0.5, 0.5, 0.25, 0.25, 0.25, 0.25],
                        [0.5, 0.5, 0.25, 0.25, 0.25, 0.25]])
        self.assertTrue(np.all(res == self.img.channels[0]))
        self.img.resize((2, 3))
        res = np.array([[0, 0.5, 0.5],
                        [0.5, 0.25, 0.25]])
        self.assertTrue(np.all(res == self.img.channels[0]))

    def test_merge(self):
        """Merging of an image with another.
        """
        newimg = image.Image()
        self.assertRaises(ValueError, self.img.merge, newimg)
        newimg = image.Image(np.array([[1, 2], [3, 4]]))
        self.assertRaises(ValueError, self.img.merge, newimg)
        newimg = image.Image(np.array([[1, 2, 3, 4]]))
        self.assertRaises(ValueError, self.img.merge, newimg)
        newimg = image.Image(np.ma.array([[1, 2, 3], [4, 5, 6]],
                                         mask=[[1, 0, 0], [1, 1, 0]]),
                             mode="L")

        self.img.convert("L")
        newimg.merge(self.img)
        self.assertTrue(np.all(np.abs(newimg.channels[0] -
                                   np.array([[0, 2, 3], [0.5, 0.25, 6]])) <
                            EPSILON))

    def tearDown(self):
        """Clean up the mess.
        """
        os.chmod(self.tempdir, 0o777)
        os.rmdir(self.tempdir)


class TestFlatImage(unittest.TestCase):

    """Test a flat image, ie an image where min == max.
    """

    def setUp(self):
        channel = np.ma.array([[0, 0.5, 0.5], [0.5, 0.25, 0.25]],
                              mask=[[1, 1, 1], [1, 1, 0]])
        self.img = image.Image(channels=[channel] * 3,
                               mode="RGB")
        self.modes = ["L", "LA", "RGB", "RGBA", "YCbCr", "YCbCrA", "P", "PA"]

    def test_stretch(self):
        """Stretch a flat image.
        """
        self.img.stretch()
        self.assertTrue(self.img.channels[0].shape == (2, 3) and
                     np.ma.count_masked(self.img.channels[0]) == 5)
        self.img.stretch("crude")
        self.assertTrue(self.img.channels[0].shape == (2, 3) and
                     np.ma.count_masked(self.img.channels[0]) == 5)
        self.img.crude_stretch(1, 2)
        self.assertTrue(self.img.channels[0].shape == (2, 3) and
                     np.ma.count_masked(self.img.channels[0]) == 5)
        self.img.stretch("linear")
        self.assertTrue(self.img.channels[0].shape == (2, 3) and
                     np.ma.count_masked(self.img.channels[0]) == 5)
        self.img.stretch("histogram")
        self.assertTrue(self.img.channels[0].shape == (2, 3) and
                     np.ma.count_masked(self.img.channels[0]) == 5)


class TestNoDataImage(unittest.TestCase):

    """Test an image filled with no data.
    """

    def setUp(self):
        channel = np.ma.array([[0, 0.5, 0.5], [0.5, 0.25, 0.25]],
                              mask=[[1, 1, 1], [1, 1, 1]])
        self.img = image.Image(channels=[channel] * 3,
                               mode="RGB")
        self.modes = ["L", "LA", "RGB", "RGBA", "YCbCr", "YCbCrA", "P", "PA"]

    def test_stretch(self):
        """Stretch a no data image.
        """
        self.img.stretch()
        self.assertTrue(self.img.channels[0].shape == (2, 3))
        self.img.stretch("crude")
        self.assertTrue(self.img.channels[0].shape == (2, 3))
        self.img.crude_stretch(1, 2)
        self.assertTrue(self.img.channels[0].shape == (2, 3))
        self.img.stretch("linear")
        self.assertTrue(self.img.channels[0].shape == (2, 3))
        self.img.stretch("histogram")
        self.assertTrue(self.img.channels[0].shape == (2, 3))


def random_string(length,
                  choices="abcdefghijklmnopqrstuvwxyz"
                  "ABCDEFGHIJKLMNOPQRSTUVWXYZ"):
    """Generates a random string with elements from *set* of the specified
    *length*.
    """
    return "".join([random.choice(choices)
                    for dummy in range(length)])


class TestXRImage(unittest.TestCase):

    def test_init(self):
        import xarray as xr
        from trollimage import xrimage
        data = xr.DataArray([[0, 0.5, 0.5], [0.5, 0.25, 0.25]], dims=['y', 'x'])
        img = xrimage.XRImage(data)
        self.assertEqual(img.mode, 'L')

        data = xr.DataArray([[0, 0.5, 0.5], [0.5, 0.25, 0.25]])
        img = xrimage.XRImage(data)
        self.assertEqual(img.mode, 'L')
        self.assertTupleEqual(img.data.dims, ('bands', 'y', 'x'))

        data = xr.DataArray([[0, 0.5, 0.5], [0.5, 0.25, 0.25]], dims=['x', 'y_2'])
        img = xrimage.XRImage(data)
        self.assertEqual(img.mode, 'L')
        self.assertTupleEqual(img.data.dims, ('bands', 'x', 'y'))

        data = xr.DataArray([[0, 0.5, 0.5], [0.5, 0.25, 0.25]], dims=['x_2', 'y'])
        img = xrimage.XRImage(data)
        self.assertEqual(img.mode, 'L')
        self.assertTupleEqual(img.data.dims, ('bands', 'x', 'y'))

        data = xr.DataArray(np.arange(75).reshape(5, 5, 3), dims=[
                            'y', 'x', 'bands'], coords={'bands': ['R', 'G', 'B']})
        img = xrimage.XRImage(data)
        self.assertEqual(img.mode, 'RGB')

        data = xr.DataArray(np.arange(100).reshape(5, 5, 4), dims=[
                            'y', 'x', 'bands'], coords={'bands': ['Y', 'Cb', 'Cr', 'A']})
        img = xrimage.XRImage(data)
        self.assertEqual(img.mode, 'YCbCrA')

    @unittest.skipIf(sys.platform.startswith('win'),
                     "'NamedTemporaryFile' not supported on Windows")
    def test_save(self):
        import xarray as xr
        import dask.array as da
        from dask.delayed import Delayed
        from trollimage import xrimage

        data = xr.DataArray(np.arange(75).reshape(5, 5, 3) / 75., dims=[
                            'y', 'x', 'bands'], coords={'bands': ['R', 'G', 'B']})
        img = xrimage.XRImage(data)
        with NamedTemporaryFile(suffix='.png') as tmp:
            img.save(tmp.name)

        # Single band image
        data = xr.DataArray(np.arange(75).reshape(15, 5, 1) / 75., dims=[
                            'y', 'x', 'bands'], coords={'bands': ['L']})
        # Single band image to JPEG
        img = xrimage.XRImage(data)
        with NamedTemporaryFile(suffix='.jpg') as tmp:
            img.save(tmp.name, fill_value=0)
        # As PNG that support alpha channel
        img = xrimage.XRImage(data)
        with NamedTemporaryFile(suffix='.png') as tmp:
            img.save(tmp.name)

        data = xr.DataArray(da.from_array(np.arange(75).reshape(5, 5, 3) / 75.,
                                          chunks=5),
                            dims=['y', 'x', 'bands'],
                            coords={'bands': ['R', 'G', 'B']})
        img = xrimage.XRImage(data)
        with NamedTemporaryFile(suffix='.png') as tmp:
            img.save(tmp.name)

        data = data.where(data > (10 / 75.0))
        img = xrimage.XRImage(data)
        with NamedTemporaryFile(suffix='.png') as tmp:
            img.save(tmp.name)

        # dask delayed save
        with NamedTemporaryFile(suffix='.png') as tmp:
            delay = img.save(tmp.name, compute=False)
            self.assertIsInstance(delay, Delayed)
            delay.compute()

    @unittest.skipIf(sys.platform.startswith('win'), "'NamedTemporaryFile' not supported on Windows")
    def test_save_geotiff_float(self):
        """Test saving geotiffs when input data is float."""
        import xarray as xr
        import dask.array as da
        from trollimage import xrimage
        import rasterio as rio

<<<<<<< HEAD
        data = xr.DataArray(np.arange(75).reshape(5, 5, 3) / 75.,
                            dims=['y', 'x', 'bands'],
                            coords={'bands': ['R', 'G', 'B']})
=======
        # numpy array image - scale to 0 to 1 first
        data = xr.DataArray(np.arange(75.).reshape(5, 5, 3) / 75., dims=[
            'y', 'x', 'bands'], coords={'bands': ['R', 'G', 'B']})
>>>>>>> 442f94d0
        img = xrimage.XRImage(data)
        with NamedTemporaryFile(suffix='.tif') as tmp:
            img.save(tmp.name)
            with rio.open(tmp.name) as f:
                file_data = f.read()
            self.assertEqual(file_data.shape, (4, 5, 5))  # alpha band added
            exp = (np.arange(75.).reshape(5, 5, 3) / 75. * 255).round()
            np.testing.assert_allclose(file_data[0], exp[:, :, 0])
            np.testing.assert_allclose(file_data[1], exp[:, :, 1])
            np.testing.assert_allclose(file_data[2], exp[:, :, 2])
            np.testing.assert_allclose(file_data[3], 255)  # completely opaque

        data = xr.DataArray(da.from_array(np.arange(75.).reshape(5, 5, 3) / 75., chunks=5),
                            dims=['y', 'x', 'bands'],
                            coords={'bands': ['R', 'G', 'B']})
        img = xrimage.XRImage(data)
        # Regular default save
        with NamedTemporaryFile(suffix='.tif') as tmp:
            img.save(tmp.name)
            with rio.open(tmp.name) as f:
                file_data = f.read()
            self.assertEqual(file_data.shape, (4, 5, 5))  # alpha band added
            exp = (np.arange(75.).reshape(5, 5, 3) / 75. * 255).round()
            np.testing.assert_allclose(file_data[0], exp[:, :, 0])
            np.testing.assert_allclose(file_data[1], exp[:, :, 1])
            np.testing.assert_allclose(file_data[2], exp[:, :, 2])
            np.testing.assert_allclose(file_data[3], 255)  # completely opaque

        # with NaNs
        data = data.where(data > 10. / 75.)
        img = xrimage.XRImage(data)
        with NamedTemporaryFile(suffix='.tif') as tmp:
            img.save(tmp.name)
            with rio.open(tmp.name) as f:
                file_data = f.read()
            self.assertEqual(file_data.shape, (4, 5, 5))  # alpha band added
            exp = np.arange(75.).reshape(5, 5, 3) / 75.
            exp[exp <= 10. / 75.] = 0  # numpy converts NaNs to 0s
            exp = (exp * 255).round()
            np.testing.assert_allclose(file_data[0], exp[:, :, 0])
            np.testing.assert_allclose(file_data[1], exp[:, :, 1])
            np.testing.assert_allclose(file_data[2], exp[:, :, 2])
            is_null = (exp == 0).all(axis=2)
            np.testing.assert_allclose(file_data[3][~is_null], 255)  # completely opaque
            np.testing.assert_allclose(file_data[3][is_null], 0)  # completely transparent

        # with fill value
        with NamedTemporaryFile(suffix='.tif') as tmp:
            img.save(tmp.name, fill_value=128)
            with rio.open(tmp.name) as f:
                file_data = f.read()
            self.assertEqual(file_data.shape, (3, 5, 5))  # no alpha band
            exp = np.arange(75.).reshape(5, 5, 3) / 75.
            exp2 = (exp * 255).round()
            exp2[exp <= 10. / 75.] = 128
            np.testing.assert_allclose(file_data[0], exp2[:, :, 0])
            np.testing.assert_allclose(file_data[1], exp2[:, :, 1])
            np.testing.assert_allclose(file_data[2], exp2[:, :, 2])

        # float type - floats can't have alpha channel
        with NamedTemporaryFile(suffix='.tif') as tmp:
            img.save(tmp.name, dtype=np.float32)
            with rio.open(tmp.name) as f:
                file_data = f.read()
            self.assertEqual(file_data.shape, (3, 5, 5))  # no alpha band
            exp = np.arange(75.).reshape(5, 5, 3) / 75.
            # fill value is forced to 0
            exp[exp <= 10. / 75.] = 0
            np.testing.assert_allclose(file_data[0], exp[:, :, 0])
            np.testing.assert_allclose(file_data[1], exp[:, :, 1])
            np.testing.assert_allclose(file_data[2], exp[:, :, 2])

        # float type with NaN fill value
        with NamedTemporaryFile(suffix='.tif') as tmp:
            img.save(tmp.name, dtype=np.float32, fill_value=np.nan)
            with rio.open(tmp.name) as f:
                file_data = f.read()
            self.assertEqual(file_data.shape, (3, 5, 5))  # no alpha band
            exp = np.arange(75.).reshape(5, 5, 3) / 75.
            exp[exp <= 10. / 75.] = np.nan
            np.testing.assert_allclose(file_data[0], exp[:, :, 0])
            np.testing.assert_allclose(file_data[1], exp[:, :, 1])
            np.testing.assert_allclose(file_data[2], exp[:, :, 2])

        # float type with non-NaN fill value
        with NamedTemporaryFile(suffix='.tif') as tmp:
            img.save(tmp.name, dtype=np.float32, fill_value=128)
            with rio.open(tmp.name) as f:
                file_data = f.read()
            self.assertEqual(file_data.shape, (3, 5, 5))  # no alpha band
            exp = np.arange(75.).reshape(5, 5, 3) / 75.
            exp[exp <= 10. / 75.] = 128
            np.testing.assert_allclose(file_data[0], exp[:, :, 0])
            np.testing.assert_allclose(file_data[1], exp[:, :, 1])
            np.testing.assert_allclose(file_data[2], exp[:, :, 2])

        # float type with fill value saved to int16 (signed!)
        with NamedTemporaryFile(suffix='.tif') as tmp:
            img.save(tmp.name, dtype=np.int16, fill_value=-128)
            with rio.open(tmp.name) as f:
                file_data = f.read()
            self.assertEqual(file_data.shape, (3, 5, 5))  # no alpha band
            exp = np.arange(75.).reshape(5, 5, 3) / 75.
            exp2 = (exp * (2**16 - 1) - (2**15)).round()
            exp2[exp <= 10. / 75.] = -128.
            np.testing.assert_allclose(file_data[0], exp2[:, :, 0])
            np.testing.assert_allclose(file_data[1], exp2[:, :, 1])
            np.testing.assert_allclose(file_data[2], exp2[:, :, 2])

        # dask delayed save
        with NamedTemporaryFile(suffix='.tif') as tmp:
            delay = img.save(tmp.name, compute=False)
            self.assertIsInstance(delay, tuple)
            self.assertIsInstance(delay[0], da.Array)
            self.assertIsInstance(delay[1], xrimage.RIOFile)
            da.store(*delay)
            delay[1].close()

    @unittest.skipIf(sys.platform.startswith('win'), "'NamedTemporaryFile' not supported on Windows")
    def test_save_geotiff_int(self):
        """Test saving geotiffs when input data is int."""
        import xarray as xr
        import dask.array as da
        from trollimage import xrimage
        import rasterio as rio

        # numpy array image
        data = xr.DataArray(np.arange(75).reshape(5, 5, 3), dims=[
            'y', 'x', 'bands'], coords={'bands': ['R', 'G', 'B']})
        img = xrimage.XRImage(data)
        self.assertTrue(np.issubdtype(img.data.dtype, np.integer))
        with NamedTemporaryFile(suffix='.tif') as tmp:
            img.save(tmp.name)
            with rio.open(tmp.name) as f:
                file_data = f.read()
            self.assertEqual(file_data.shape, (4, 5, 5))  # alpha band added
            exp = np.arange(75).reshape(5, 5, 3)
            np.testing.assert_allclose(file_data[0], exp[:, :, 0])
            np.testing.assert_allclose(file_data[1], exp[:, :, 1])
            np.testing.assert_allclose(file_data[2], exp[:, :, 2])

        data = xr.DataArray(da.from_array(np.arange(75).reshape(5, 5, 3), chunks=5),
                            dims=['y', 'x', 'bands'],
                            coords={'bands': ['R', 'G', 'B']})
        img = xrimage.XRImage(data)
        self.assertTrue(np.issubdtype(img.data.dtype, np.integer))
        # Regular default save
        with NamedTemporaryFile(suffix='.tif') as tmp:
            img.save(tmp.name)
            with rio.open(tmp.name) as f:
                file_data = f.read()
            self.assertEqual(file_data.shape, (4, 5, 5))  # alpha band added
            exp = np.arange(75).reshape(5, 5, 3)
            np.testing.assert_allclose(file_data[0], exp[:, :, 0])
            np.testing.assert_allclose(file_data[1], exp[:, :, 1])
            np.testing.assert_allclose(file_data[2], exp[:, :, 2])

        # with fill value
        # FUTURE: xarray and trollimage have no way of detecting null values in integer data
        # with NamedTemporaryFile(suffix='.tif') as tmp:
        #     img.save(tmp.name, fill_value=128)
        #     with rio.open(tmp.name) as f:
        #         file_data = f.read()
        #     self.assertEqual(file_data.shape, (3, 5, 5))  # no alpha band
        #     exp = np.arange(75).reshape(5, 5, 3)
        #     exp[exp <= 10] = 128
        #     np.testing.assert_allclose(file_data[0], exp[:, :, 0])
        #     np.testing.assert_allclose(file_data[1], exp[:, :, 1])
        #     np.testing.assert_allclose(file_data[2], exp[:, :, 2])

        # dask delayed save
        with NamedTemporaryFile(suffix='.tif') as tmp:
            delay = img.save(tmp.name, compute=False)
            self.assertIsInstance(delay, tuple)
            self.assertIsInstance(delay[0], da.Array)
            self.assertIsInstance(delay[1], xrimage.RIOFile)
            da.store(*delay)
            delay[1].close()

    def test_gamma(self):
        """Test gamma correction."""
        import xarray as xr
        from trollimage import xrimage

        arr = np.arange(75).reshape(5, 5, 3) / 75.
        data = xr.DataArray(arr.copy(), dims=['y', 'x', 'bands'],
                            coords={'bands': ['R', 'G', 'B']})
        img = xrimage.XRImage(data)
        img.gamma(.5)
        self.assertTrue(np.allclose(img.data.values, arr ** 2))

        img.gamma([2., 2., 2.])
        self.assertTrue(np.allclose(img.data.values, arr))

    def test_crude_stretch(self):
        """Check crude stretching."""
        import xarray as xr
        from trollimage import xrimage

        arr = np.arange(75).reshape(5, 5, 3)
        data = xr.DataArray(arr.copy(), dims=['y', 'x', 'bands'],
                            coords={'bands': ['R', 'G', 'B']})
        img = xrimage.XRImage(data)
        img.crude_stretch()
        red = img.data.sel(bands='R')
        green = img.data.sel(bands='G')
        blue = img.data.sel(bands='B')
        np.testing.assert_allclose(red, arr[:, :, 0] / 72.)
        np.testing.assert_allclose(green, (arr[:, :, 1] - 1.) / (73. - 1.))
        np.testing.assert_allclose(blue, (arr[:, :, 2] - 2.) / (74. - 2.))

        arr = np.arange(75).reshape(5, 5, 3).astype(float)
        data = xr.DataArray(arr.copy(), dims=['y', 'x', 'bands'],
                            coords={'bands': ['R', 'G', 'B']})
        img = xrimage.XRImage(data)
        img.crude_stretch(0, 74)
        np.testing.assert_allclose(img.data.values, arr / 74.)

    def test_invert(self):
        """Check inversion of the image."""
        import xarray as xr
        from trollimage import xrimage

        arr = np.arange(75).reshape(5, 5, 3) / 75.
        data = xr.DataArray(arr.copy(), dims=['y', 'x', 'bands'],
                            coords={'bands': ['R', 'G', 'B']})
        img = xrimage.XRImage(data)

        img.invert(True)

        self.assertTrue(np.allclose(img.data.values, 1 - arr))

        data = xr.DataArray(arr.copy(), dims=['y', 'x', 'bands'],
                            coords={'bands': ['R', 'G', 'B']})
        img = xrimage.XRImage(data)

        img.invert([True, False, True])
        offset = xr.DataArray(np.array([1, 0, 1]), dims=['bands'],
                              coords={'bands': ['R', 'G', 'B']})
        scale = xr.DataArray(np.array([-1, 1, -1]), dims=['bands'],
                             coords={'bands': ['R', 'G', 'B']})
        self.assertTrue(np.allclose(img.data.values, (data * scale + offset).values))

    def test_linear_stretch(self):
        """Test linear stretching with cutoffs."""
        import xarray as xr
        from trollimage import xrimage

        arr = np.arange(75).reshape(5, 5, 3) / 74.
        data = xr.DataArray(arr.copy(), dims=['y', 'x', 'bands'],
                            coords={'bands': ['R', 'G', 'B']})
        img = xrimage.XRImage(data)
        img.stretch_linear()
        res = np.array([[[-0.005051, -0.005051, -0.005051],
                         [ 0.037037,  0.037037,  0.037037],
                         [ 0.079125,  0.079125,  0.079125],
                         [ 0.121212,  0.121212,  0.121212],
                         [ 0.1633  ,  0.1633  ,  0.1633  ]],
                        [[ 0.205387,  0.205387,  0.205387],
                         [ 0.247475,  0.247475,  0.247475],
                         [ 0.289562,  0.289562,  0.289562],
                         [ 0.33165 ,  0.33165 ,  0.33165 ],
                         [ 0.373737,  0.373737,  0.373737]],
                        [[ 0.415825,  0.415825,  0.415825],
                         [ 0.457912,  0.457912,  0.457912],
                         [ 0.5     ,  0.5     ,  0.5     ],
                         [ 0.542088,  0.542088,  0.542088],
                         [ 0.584175,  0.584175,  0.584175]],
                        [[ 0.626263,  0.626263,  0.626263],
                         [ 0.66835 ,  0.66835 ,  0.66835 ],
                         [ 0.710438,  0.710438,  0.710438],
                         [ 0.752525,  0.752525,  0.752525],
                         [ 0.794613,  0.794613,  0.794613]],
                        [[ 0.8367  ,  0.8367  ,  0.8367  ],
                         [ 0.878788,  0.878788,  0.878788],
                         [ 0.920875,  0.920875,  0.920875],
                         [ 0.962963,  0.962963,  0.962963],
                         [ 1.005051,  1.005051,  1.005051]]])

        self.assertTrue(np.allclose(img.data.values, res, atol=1.e-6))

    def test_histogram_stretch(self):
        import xarray as xr
        from trollimage import xrimage

        arr = np.arange(75).reshape(5, 5, 3) / 74.
        data = xr.DataArray(arr.copy(), dims=['y', 'x', 'bands'],
                            coords={'bands': ['R', 'G', 'B']})
        img = xrimage.XRImage(data)
        img.stretch('histogram')
        res = np.array([[[ 0.        ,  0.        ,  0.        ],
                         [ 0.04166667,  0.04166667,  0.04166667],
                         [ 0.08333333,  0.08333333,  0.08333333],
                         [ 0.125     ,  0.125     ,  0.125     ],
                         [ 0.16666667,  0.16666667,  0.16666667]],

                        [[ 0.20833333,  0.20833333,  0.20833333],
                         [ 0.25      ,  0.25      ,  0.25      ],
                         [ 0.29166667,  0.29166667,  0.29166667],
                         [ 0.33333333,  0.33333333,  0.33333333],
                         [ 0.375     ,  0.375     ,  0.375     ]],

                        [[ 0.41666667,  0.41666667,  0.41666667],
                         [ 0.45833333,  0.45833333,  0.45833333],
                         [ 0.5       ,  0.5       ,  0.5       ],
                         [ 0.54166667,  0.54166667,  0.54166667],
                         [ 0.58333333,  0.58333333,  0.58333333]],

                        [[ 0.625     ,  0.625     ,  0.625     ],
                         [ 0.66666667,  0.66666667,  0.66666667],
                         [ 0.70833333,  0.70833333,  0.70833333],
                         [ 0.75      ,  0.75      ,  0.75      ],
                         [ 0.79166667,  0.79166667,  0.79166667]],

                        [[ 0.83333333,  0.83333333,  0.83333333],
                         [ 0.875     ,  0.875     ,  0.875     ],
                         [ 0.91666667,  0.91666667,  0.91666667],
                         [ 0.95833333,  0.95833333,  0.95833333],
                         [ 0.99951172,  0.99951172,  0.99951172]]])

        self.assertTrue(np.allclose(img.data.values, res, atol=1.e-6))

    def test_logarithmic_stretch(self):
        import xarray as xr
        from trollimage import xrimage

        arr = np.arange(75).reshape(5, 5, 3) / 74.
        data = xr.DataArray(arr.copy(), dims=['y', 'x', 'bands'],
                            coords={'bands': ['R', 'G', 'B']})
        img = xrimage.XRImage(data)
        img.stretch(stretch='logarithmic')
        res = np.array([[[ 0.        ,  0.        ,  0.        ],
                         [ 0.35484693,  0.35484693,  0.35484693],
                         [ 0.48307087,  0.48307087,  0.48307087],
                         [ 0.5631469 ,  0.5631469 ,  0.5631469 ],
                         [ 0.62151902,  0.62151902,  0.62151902]],

                        [[ 0.66747806,  0.66747806,  0.66747806],
                         [ 0.70538862,  0.70538862,  0.70538862],
                         [ 0.73765396,  0.73765396,  0.73765396],
                         [ 0.76573946,  0.76573946,  0.76573946],
                         [ 0.79060493,  0.79060493,  0.79060493]],

                        [[ 0.81291336,  0.81291336,  0.81291336],
                         [ 0.83314196,  0.83314196,  0.83314196],
                         [ 0.85164569,  0.85164569,  0.85164569],
                         [ 0.86869572,  0.86869572,  0.86869572],
                         [ 0.88450394,  0.88450394,  0.88450394]],

                        [[ 0.899239  ,  0.899239  ,  0.899239  ],
                         [ 0.9130374 ,  0.9130374 ,  0.9130374 ],
                         [ 0.92601114,  0.92601114,  0.92601114],
                         [ 0.93825325,  0.93825325,  0.93825325],
                         [ 0.94984187,  0.94984187,  0.94984187]],

                        [[ 0.96084324,  0.96084324,  0.96084324],
                         [ 0.97131402,  0.97131402,  0.97131402],
                         [ 0.98130304,  0.98130304,  0.98130304],
                         [ 0.99085269,  0.99085269,  0.99085269],
                         [ 1.        ,  1.        ,  1.        ]]])

        self.assertTrue(np.allclose(img.data.values, res, atol=1.e-6))

    def test_weber_fechner_stretch(self):
        """S=2.3klog10I+C """
        import xarray as xr
        from trollimage import xrimage

        arr = np.arange(75).reshape(5, 5, 3) / 74.
        data = xr.DataArray(arr.copy(), dims=['y', 'x', 'bands'],
                            coords={'bands': ['R', 'G', 'B']})
        img = xrimage.XRImage(data)
        img.stretch_weber_fechner(2.5, 0.2)
        res = np.array([[[    -np.inf, -6.73656795, -5.0037    ],
                         [-3.99003723, -3.27083205, -2.71297317],
                         [-2.25716928, -1.87179258, -1.5379641 ],
                         [-1.24350651, -0.98010522, -0.74182977],
                         [-0.52430133, -0.32419456, -0.13892463]],

                        [[ 0.03355755,  0.19490385,  0.34646541],
                         [ 0.48936144,  0.6245295 ,  0.75276273],
                         [ 0.87473814,  0.99103818,  1.10216759],
                         [ 1.20856662,  1.31062161,  1.40867339],
                         [ 1.50302421,  1.59394332,  1.68167162]],

                        [[ 1.7664255 ,  1.84840006,  1.92777181],
                         [ 2.00470095,  2.07933336,  2.1518022 ],
                         [ 2.22222939,  2.29072683,  2.35739745],
                         [ 2.42233616,  2.48563068,  2.54736221],
                         [ 2.60760609,  2.66643234,  2.72390613]],

                        [[ 2.78008827,  2.83503554,  2.88880105],
                         [ 2.94143458,  2.99298279,  3.04348956],
                         [ 3.09299613,  3.14154134,  3.18916183],
                         [ 3.23589216,  3.28176501,  3.32681127],
                         [ 3.37106022,  3.41453957,  3.45727566]],

                        [[ 3.49929345,  3.54061671,  3.58126801],
                         [ 3.62126886,  3.66063976,  3.69940022],
                         [ 3.7375689 ,  3.7751636 ,  3.81220131],
                         [ 3.84869831,  3.88467015,  3.92013174],
                         [ 3.95509735,  3.98958065,  4.02359478]]])

        self.assertTrue(np.allclose(img.data.values, res, atol=1.e-6))

    def test_jpeg_save(self):
        pass

    def test_gtiff_save(self):
        pass

    def test_save_masked(self):
        pass

    def test_LA_save(self):
        pass

    def test_L_save(self):
        pass

    def test_P_save(self):
        pass

    def test_PA_save(self):
        pass

    def test_convert_modes(self):
        import dask
        import xarray as xr
        from trollimage import xrimage
        from trollimage.colormap import brbg

        arr1 = np.arange(150).reshape(1, 15, 10) / 150.
        arr2 = np.append(arr1, np.ones(150).reshape(arr1.shape)).reshape(2, 15, 10)
        arr3 = (np.arange(150).reshape(2, 15, 5) / 15).astype('int64')
        dataset1 = xr.DataArray(arr1.copy(), dims=['bands', 'y', 'x'],
                                coords={'bands': ['L']})
        dataset2 = xr.DataArray(arr2.copy(), dims=['bands', 'x', 'y'],
                                coords={'bands': ['L', 'A']})
        dataset3 = xr.DataArray(arr3.copy(), dims=['bands', 'x', 'y'],
                                coords={'bands': ['P', 'A']})

        img = xrimage.XRImage(dataset1)
        new_img = img.convert(img.mode)
        self.assertIsNotNone(new_img)
        # make sure it is a copy
        self.assertIsNot(new_img, img)
        self.assertIsNot(new_img.data, img.data)


        with dask.config.set(scheduler=CustomScheduler(max_computes=1)):
            img = xrimage.XRImage(dataset1)

            img = img.convert('LA')
            self.assertTrue(img.mode == 'LA')
            self.assertTrue(len(img.data.coords['bands']) == 2)
            # make sure the alpha band is all opaque
            np.testing.assert_allclose(img.data.sel(bands='A'), 1.)

        with dask.config.set(scheduler=CustomScheduler(max_computes=0)):
            img = img.convert('L')
            self.assertTrue(img.mode == 'L')
            self.assertTrue(len(img.data.coords['bands']) == 1)

        with dask.config.set(scheduler=CustomScheduler(max_computes=1)):
            img = img.convert('RGB')
            self.assertTrue(img.mode == 'RGB')
            self.assertTrue(len(img.data.coords['bands']) == 3)
            data = img.data.compute()
            np.testing.assert_allclose(data.sel(bands=['R']), arr1)
            np.testing.assert_allclose(data.sel(bands=['G']), arr1)
            np.testing.assert_allclose(data.sel(bands=['B']), arr1)

        with dask.config.set(scheduler=CustomScheduler(max_computes=0)):
            img = xrimage.XRImage(dataset2)
            img = img.convert('RGBA')
            self.assertTrue(img.mode == 'RGBA')
            self.assertTrue(len(img.data.coords['bands']) == 4)

        with dask.config.set(scheduler=CustomScheduler(max_computes=0)):
            img = xrimage.XRImage(dataset1)
            img.palettize(brbg)
            pal = img.palette

            img = img.convert('RGBA')
            self.assertTrue(img.mode == 'RGBA')
            self.assertTrue(len(img.data.coords['bands']) == 4)

        img = xrimage.XRImage(dataset3)
        img.palette = pal

        with dask.config.set(scheduler=CustomScheduler(max_computes=0)):
            img = img.convert('RGB')
            self.assertTrue(img.mode == 'RGB')
            self.assertTrue(len(img.data.coords['bands']) == 3)

        self.assertRaises(ValueError, img.convert, 'A')

    def test_colorize(self):
        import xarray as xr
        from trollimage import xrimage
        from trollimage.colormap import brbg

        arr = np.arange(75).reshape(5, 15) / 74.
        data = xr.DataArray(arr.copy(), dims=['y', 'x'])
        img = xrimage.XRImage(data)
        img.colorize(brbg)
        values = img.data.compute()

        expected = np.array([[
           [3.29409498e-01,   3.59108764e-01,   3.88800969e-01,
            4.18486092e-01,   4.48164112e-01,   4.77835010e-01,
            5.07498765e-01,   5.37155355e-01,   5.65419479e-01,
            5.92686124e-01,   6.19861622e-01,   6.46945403e-01,
            6.73936907e-01,   7.00835579e-01,   7.27640871e-01],
           [7.58680358e-01,   8.01695237e-01,   8.35686284e-01,
            8.60598212e-01,   8.76625002e-01,   8.84194741e-01,
            8.83948647e-01,   8.76714923e-01,   8.95016030e-01,
            9.14039881e-01,   9.27287161e-01,   9.36546985e-01,
            9.43656076e-01,   9.50421050e-01,   9.58544227e-01],
           [9.86916929e-01,   1.02423117e+00,   1.03591220e+00,
            1.02666645e+00,   1.00491333e+00,   9.80759775e-01,
            9.63746819e-01,   9.60798629e-01,   9.47739946e-01,
            9.27428067e-01,   9.01184523e-01,   8.71168132e-01,
            8.40161241e-01,   8.11290344e-01,   7.87705814e-01],
           [7.57749840e-01,   7.20020026e-01,   6.82329616e-01,
            6.44678929e-01,   6.07068282e-01,   5.69497990e-01,
            5.31968369e-01,   4.94025422e-01,   4.54275131e-01,
            4.14517560e-01,   3.74757709e-01,   3.35000583e-01,
            2.95251189e-01,   2.55514533e-01,   2.15795621e-01],
           [1.85805611e-01,   1.58245609e-01,   1.30686714e-01,
            1.03128926e-01,   7.55722460e-02,   4.80166757e-02,
            2.04622160e-02,   3.79809920e-03,   3.46310306e-03,
            3.10070529e-03,   2.68579661e-03,   2.19341216e-03,
            1.59875239e-03,   8.77203803e-04,   4.35952940e-06]],

           [[1.88249866e-01,   2.05728128e-01,   2.23209861e-01,
             2.40695072e-01,   2.58183766e-01,   2.75675949e-01,
             2.93171625e-01,   3.10670801e-01,   3.32877903e-01,
             3.58244116e-01,   3.83638063e-01,   4.09059827e-01,
             4.34509485e-01,   4.59987117e-01,   4.85492795e-01],
            [5.04317660e-01,   4.97523483e-01,   4.92879482e-01,
             4.90522941e-01,   4.90521579e-01,   4.92874471e-01,
             4.97514769e-01,   5.04314130e-01,   5.48356836e-01,
             6.02679755e-01,   6.57930117e-01,   7.13582394e-01,
             7.69129132e-01,   8.24101035e-01,   8.78084923e-01],
            [9.05957986e-01,   9.00459829e-01,   9.01710827e-01,
             9.09304816e-01,   9.21567297e-01,   9.36002510e-01,
             9.49878533e-01,   9.60836244e-01,   9.50521017e-01,
             9.42321192e-01,   9.36098294e-01,   9.31447978e-01,
             9.27737112e-01,   9.24164130e-01,   9.19837458e-01],
            [9.08479555e-01,   8.93119640e-01,   8.77756168e-01,
             8.62389039e-01,   8.47018155e-01,   8.31643415e-01,
             8.16264720e-01,   7.98248733e-01,   7.69688456e-01,
             7.41111049e-01,   7.12515170e-01,   6.83899486e-01,
             6.55262669e-01,   6.26603399e-01,   5.97920364e-01],
            [5.71406981e-01,   5.45439361e-01,   5.19471340e-01,
             4.93502919e-01,   4.67534097e-01,   4.41564875e-01,
             4.15595252e-01,   3.91172349e-01,   3.69029170e-01,
             3.46833147e-01,   3.24591169e-01,   3.02310146e-01,
             2.79997004e-01,   2.57658679e-01,   2.35302110e-01]],

           [[1.96102817e-02,   2.23037080e-02,   2.49835320e-02,
             2.76497605e-02,   3.03024001e-02,   3.29414575e-02,
             3.55669395e-02,   3.81788529e-02,   5.03598778e-02,
             6.89209657e-02,   8.74757090e-02,   1.06024973e-01,
             1.24569626e-01,   1.43110536e-01,   1.61648577e-01],
            [1.82340027e-01,   2.15315774e-01,   2.53562955e-01,
             2.95884521e-01,   3.41038527e-01,   3.87773687e-01,
             4.34864157e-01,   4.81142673e-01,   5.00410360e-01,
             5.19991397e-01,   5.47394263e-01,   5.82556639e-01,
             6.25097005e-01,   6.74344521e-01,   7.29379582e-01],
            [7.75227971e-01,   8.13001048e-01,   8.59395545e-01,
             9.04577146e-01,   9.40342288e-01,   9.61653621e-01,
             9.67479211e-01,   9.60799542e-01,   9.63421077e-01,
             9.66445062e-01,   9.67352042e-01,   9.63790783e-01,
             9.53840372e-01,   9.36234978e-01,   9.10530024e-01],
            [8.86771441e-01,   8.67903107e-01,   8.48953980e-01,
             8.29924111e-01,   8.10813555e-01,   7.91622365e-01,
             7.72350598e-01,   7.51439565e-01,   7.24376642e-01,
             6.97504841e-01,   6.70822717e-01,   6.44328750e-01,
             6.18021348e-01,   5.91898843e-01,   5.65959492e-01],
            [5.40017537e-01,   5.14048293e-01,   4.88079755e-01,
             4.62111921e-01,   4.36144791e-01,   4.10178361e-01,
             3.84212632e-01,   3.58028450e-01,   3.31935148e-01,
             3.06445966e-01,   2.81566598e-01,   2.57302099e-01,
             2.33656886e-01,   2.10634733e-01,   1.88238767e-01]]])

        np.testing.assert_allclose(values, expected)

        # try it with an RGB
        arr = np.arange(75).reshape(5, 15) / 74.
        alpha = arr > 40.
        data = xr.DataArray([arr.copy(), alpha],
                            dims=['bands', 'y', 'x'],
                            coords={'bands': ['L', 'A']})
        img = xrimage.XRImage(data)
        img.colorize(brbg)

        values = img.data.values
        expected = np.concatenate((expected,
                                   alpha.reshape((1,) + alpha.shape)))
        np.testing.assert_allclose(values, expected)

    def test_palettize(self):
        import xarray as xr
        from trollimage import xrimage
        from trollimage.colormap import brbg

        arr = np.arange(75).reshape(5, 15) / 74.
        data = xr.DataArray(arr.copy(), dims=['y', 'x'])
        img = xrimage.XRImage(data)
        img.palettize(brbg)

        values = img.data.values
        expected = np.array([[
            [0, 0, 0, 0, 0, 0, 0, 0, 1, 1, 1, 1, 1, 1, 1],
            [2, 2, 2, 2, 2, 2, 2, 2, 3, 3, 3, 3, 3, 3, 3],
            [4, 4, 4, 4, 4, 4, 4, 5, 5, 5, 5, 5, 5, 5, 5],
            [6, 6, 6, 6, 6, 6, 6, 7, 7, 7, 7, 7, 7, 7, 7],
            [8, 8, 8, 8, 8, 8, 8, 9, 9, 9, 9, 9, 9, 9, 10]]])
        np.testing.assert_allclose(values, expected)

    def test_merge(self):
        pass

    def test_blend(self):
        pass

    def test_replace_luminance(self):
        pass

    def test_putalpha(self):
        pass

    def test_show(self):
        """Test that the show commands calls PIL.show"""
        import xarray as xr
        from trollimage import xrimage

        data = xr.DataArray(np.arange(75).reshape(5, 5, 3) / 75., dims=[
            'y', 'x', 'bands'], coords={'bands': ['R', 'G', 'B']})
        img = xrimage.XRImage(data)
        with mock.patch.object(xrimage.PILImage.Image, 'show', return_value=None) as s:
            img.show()
            s.assert_called_once()


def suite():
    """The suite for test_image."""
    loader = unittest.TestLoader()
    mysuite = unittest.TestSuite()
    mysuite.addTest(loader.loadTestsFromTestCase(TestEmptyImage))
    mysuite.addTest(loader.loadTestsFromTestCase(TestImageCreation))
    mysuite.addTest(loader.loadTestsFromTestCase(TestRegularImage))
    mysuite.addTest(loader.loadTestsFromTestCase(TestFlatImage))
    mysuite.addTest(loader.loadTestsFromTestCase(TestNoDataImage))
    mysuite.addTest(loader.loadTestsFromTestCase(TestXRImage))

    return mysuite


if __name__ == '__main__':
    unittest.main()<|MERGE_RESOLUTION|>--- conflicted
+++ resolved
@@ -851,15 +851,10 @@
         from trollimage import xrimage
         import rasterio as rio
 
-<<<<<<< HEAD
+	# numpy array image - scale to 0 to 1 first
         data = xr.DataArray(np.arange(75).reshape(5, 5, 3) / 75.,
                             dims=['y', 'x', 'bands'],
                             coords={'bands': ['R', 'G', 'B']})
-=======
-        # numpy array image - scale to 0 to 1 first
-        data = xr.DataArray(np.arange(75.).reshape(5, 5, 3) / 75., dims=[
-            'y', 'x', 'bands'], coords={'bands': ['R', 'G', 'B']})
->>>>>>> 442f94d0
         img = xrimage.XRImage(data)
         with NamedTemporaryFile(suffix='.tif') as tmp:
             img.save(tmp.name)
